/*
* Vulkan Example - Shader specialization constants
*
* For details see https://www.khronos.org/registry/vulkan/specs/misc/GL_KHR_vulkan_glsl.txt
*
* Copyright (C) 2016 by Sascha Willems - www.saschawillems.de
*
* This code is licensed under the MIT license (MIT) (http://opensource.org/licenses/MIT)
*/

#include <stdio.h>
#include <stdlib.h>
#include <string.h>
#include <assert.h>
#include <vector>

#define GLM_FORCE_RADIANS
#define GLM_FORCE_DEPTH_ZERO_TO_ONE
#include <glm/glm.hpp>
#include <glm/gtc/matrix_transform.hpp>

#include <vulkan/vulkan.h>
#include "vulkanexamplebase.h"
#include "VulkanTexture.hpp"
#include "VulkanglTFModel.h"
#include "VulkanBuffer.hpp"

#define ENABLE_VALIDATION false

class VulkanExample: public VulkanExampleBase
{
public:
	vkglTF::Model scene;
	vks::Texture2D colormap;
	vks::Buffer uniformBuffer;

	// Same uniform buffer layout as shader
	struct UBOVS {
		glm::mat4 projection;
		glm::mat4 modelView;
		glm::vec4 lightPos = glm::vec4(0.0f, -2.0f, 1.0f, 0.0f);
	} uboVS;

	VkPipelineLayout pipelineLayout;
	VkDescriptorSet descriptorSet;
	VkDescriptorSetLayout descriptorSetLayout;

	struct {
		VkPipeline phong;
		VkPipeline toon;
		VkPipeline textured;
	} pipelines;

	VulkanExample() : VulkanExampleBase(ENABLE_VALIDATION)
	{
		title = "Specialization constants";
		camera.type = Camera::CameraType::lookat;
		camera.setPerspective(60.0f, ((float)width / 3.0f) / (float)height, 0.1f, 512.0f);
		camera.setRotation(glm::vec3(-40.0f, -90.0f, 0.0f));
		camera.setTranslation(glm::vec3(0.0f, 0.0f, -2.0f));
		settings.overlay = true;
	}

	~VulkanExample()
	{
		vkDestroyPipeline(device, pipelines.phong, nullptr);
		vkDestroyPipeline(device, pipelines.textured, nullptr);
		vkDestroyPipeline(device, pipelines.toon, nullptr);

		vkDestroyPipelineLayout(device, pipelineLayout, nullptr);
		vkDestroyDescriptorSetLayout(device, descriptorSetLayout, nullptr);

		colormap.destroy();
		uniformBuffer.destroy();
	}

	void buildCommandBuffers()
	{
		VkCommandBufferBeginInfo cmdBufInfo = vks::initializers::commandBufferBeginInfo();

		VkClearValue clearValues[2];
		clearValues[0].color = defaultClearColor;
		clearValues[1].depthStencil = { 1.0f, 0 };

		VkRenderPassBeginInfo renderPassBeginInfo = vks::initializers::renderPassBeginInfo();
		renderPassBeginInfo.renderPass = renderPass;
		renderPassBeginInfo.renderArea.offset.x = 0;
		renderPassBeginInfo.renderArea.offset.y = 0;
		renderPassBeginInfo.renderArea.extent.width = width;
		renderPassBeginInfo.renderArea.extent.height = height;
		renderPassBeginInfo.clearValueCount = 2;
		renderPassBeginInfo.pClearValues = clearValues;

		for (int32_t i = 0; i < drawCmdBuffers.size(); ++i)
		{
			// Set target frame buffer
			renderPassBeginInfo.framebuffer = frameBuffers[i];

			VK_CHECK_RESULT(vkBeginCommandBuffer(drawCmdBuffers[i], &cmdBufInfo));

			vkCmdBeginRenderPass(drawCmdBuffers[i], &renderPassBeginInfo, VK_SUBPASS_CONTENTS_INLINE);

			VkViewport viewport = vks::initializers::viewport((float)width, (float)height, 0.0f, 1.0f);
			vkCmdSetViewport(drawCmdBuffers[i], 0, 1, &viewport);

			VkRect2D scissor = vks::initializers::rect2D(width, height,	0, 0);
			vkCmdSetScissor(drawCmdBuffers[i], 0, 1, &scissor);

			vkCmdBindDescriptorSets(drawCmdBuffers[i], VK_PIPELINE_BIND_POINT_GRAPHICS, pipelineLayout, 0, 1, &descriptorSet, 0, NULL);

			VkDeviceSize offsets[1] = { 0 };

			// Left
			viewport.width = (float)width / 3.0f;
			vkCmdSetViewport(drawCmdBuffers[i], 0, 1, &viewport);
			vkCmdBindPipeline(drawCmdBuffers[i], VK_PIPELINE_BIND_POINT_GRAPHICS, pipelines.phong);
<<<<<<< HEAD
			scene.draw(drawCmdBuffers[i]);
			
=======

			vkCmdDrawIndexed(drawCmdBuffers[i], models.cube.indexCount, 1, 0, 0, 0);

>>>>>>> 79f7b288
			// Center
			viewport.x = (float)width / 3.0f;
			vkCmdSetViewport(drawCmdBuffers[i], 0, 1, &viewport);
			vkCmdBindPipeline(drawCmdBuffers[i], VK_PIPELINE_BIND_POINT_GRAPHICS, pipelines.toon);
			scene.draw(drawCmdBuffers[i]);

			// Right
			viewport.x = (float)width / 3.0f + (float)width / 3.0f;
			vkCmdSetViewport(drawCmdBuffers[i], 0, 1, &viewport);
			vkCmdBindPipeline(drawCmdBuffers[i], VK_PIPELINE_BIND_POINT_GRAPHICS, pipelines.textured);
			scene.draw(drawCmdBuffers[i]);

			drawUI(drawCmdBuffers[i]);

			vkCmdEndRenderPass(drawCmdBuffers[i]);

			VK_CHECK_RESULT(vkEndCommandBuffer(drawCmdBuffers[i]));
		}
	}

	void loadAssets()
	{
		scene.loadFromFile(getAssetPath() + "models/color_teapot_spheres.gltf", vulkanDevice, queue , vkglTF::FileLoadingFlags::PreTransformVertices | vkglTF::FileLoadingFlags::PreMultiplyVertexColors | vkglTF::FileLoadingFlags::FlipY);
		colormap.loadFromFile(getAssetPath() + "textures/metalplate_nomips_rgba.ktx", VK_FORMAT_R8G8B8A8_UNORM, vulkanDevice, queue);
	}

	void setupDescriptorPool()
	{
		std::vector<VkDescriptorPoolSize> poolSizes =
		{
			vks::initializers::descriptorPoolSize(VK_DESCRIPTOR_TYPE_UNIFORM_BUFFER, 1),
			vks::initializers::descriptorPoolSize(VK_DESCRIPTOR_TYPE_COMBINED_IMAGE_SAMPLER, 1)
		};

		VkDescriptorPoolCreateInfo descriptorPoolInfo =
			vks::initializers::descriptorPoolCreateInfo(
				static_cast<uint32_t>(poolSizes.size()),
				poolSizes.data(),
				1);

		VK_CHECK_RESULT(vkCreateDescriptorPool(device, &descriptorPoolInfo, nullptr, &descriptorPool));
	}

	void setupDescriptorSetLayout()
	{
		std::vector<VkDescriptorSetLayoutBinding> setLayoutBindings ={
			vks::initializers::descriptorSetLayoutBinding(VK_DESCRIPTOR_TYPE_UNIFORM_BUFFER, VK_SHADER_STAGE_VERTEX_BIT, 0),
			vks::initializers::descriptorSetLayoutBinding(VK_DESCRIPTOR_TYPE_COMBINED_IMAGE_SAMPLER, VK_SHADER_STAGE_FRAGMENT_BIT, 1),
		};

		VkDescriptorSetLayoutCreateInfo descriptorLayout =
			vks::initializers::descriptorSetLayoutCreateInfo(
				setLayoutBindings.data(),
				static_cast<uint32_t>(setLayoutBindings.size()));

		VK_CHECK_RESULT(vkCreateDescriptorSetLayout(device, &descriptorLayout, nullptr, &descriptorSetLayout));

		VkPipelineLayoutCreateInfo pPipelineLayoutCreateInfo =
			vks::initializers::pipelineLayoutCreateInfo(
				&descriptorSetLayout,
				1);

		VK_CHECK_RESULT(vkCreatePipelineLayout(device, &pPipelineLayoutCreateInfo, nullptr, &pipelineLayout));
	}

	void setupDescriptorSet()
	{
		VkDescriptorSetAllocateInfo allocInfo =
			vks::initializers::descriptorSetAllocateInfo(
				descriptorPool,
				&descriptorSetLayout,
				1);

		VK_CHECK_RESULT(vkAllocateDescriptorSets(device, &allocInfo, &descriptorSet));

		std::vector<VkWriteDescriptorSet> writeDescriptorSets = {
			vks::initializers::writeDescriptorSet(descriptorSet, VK_DESCRIPTOR_TYPE_UNIFORM_BUFFER, 0, &uniformBuffer.descriptor),
			vks::initializers::writeDescriptorSet(descriptorSet, VK_DESCRIPTOR_TYPE_COMBINED_IMAGE_SAMPLER, 1, &colormap.descriptor),
		};

		vkUpdateDescriptorSets(device, static_cast<uint32_t>(writeDescriptorSets.size()), writeDescriptorSets.data(), 0, NULL);
	}

	void preparePipelines()
	{
		VkPipelineInputAssemblyStateCreateInfo inputAssemblyState = vks::initializers::pipelineInputAssemblyStateCreateInfo(VK_PRIMITIVE_TOPOLOGY_TRIANGLE_LIST, 0, VK_FALSE);
		VkPipelineRasterizationStateCreateInfo rasterizationState = vks::initializers::pipelineRasterizationStateCreateInfo(VK_POLYGON_MODE_FILL, VK_CULL_MODE_NONE, VK_FRONT_FACE_CLOCKWISE, 0);
		VkPipelineColorBlendAttachmentState blendAttachmentState = vks::initializers::pipelineColorBlendAttachmentState(0xf, VK_FALSE);
		VkPipelineColorBlendStateCreateInfo colorBlendState = vks::initializers::pipelineColorBlendStateCreateInfo(1, &blendAttachmentState);
		VkPipelineDepthStencilStateCreateInfo depthStencilState = vks::initializers::pipelineDepthStencilStateCreateInfo(VK_TRUE, VK_TRUE, VK_COMPARE_OP_LESS_OR_EQUAL);
		VkPipelineViewportStateCreateInfo viewportState = vks::initializers::pipelineViewportStateCreateInfo(1, 1, 0);
		VkPipelineMultisampleStateCreateInfo multisampleState = vks::initializers::pipelineMultisampleStateCreateInfo(VK_SAMPLE_COUNT_1_BIT, 0);
		std::vector<VkDynamicState> dynamicStateEnables = { VK_DYNAMIC_STATE_VIEWPORT, VK_DYNAMIC_STATE_SCISSOR, VK_DYNAMIC_STATE_LINE_WIDTH };
		VkPipelineDynamicStateCreateInfo dynamicState = vks::initializers::pipelineDynamicStateCreateInfo(dynamicStateEnables);
		std::array<VkPipelineShaderStageCreateInfo, 2> shaderStages;

		VkGraphicsPipelineCreateInfo pipelineCI = vks::initializers::pipelineCreateInfo(pipelineLayout, renderPass, 0);
		pipelineCI.pInputAssemblyState = &inputAssemblyState;
		pipelineCI.pRasterizationState = &rasterizationState;
		pipelineCI.pColorBlendState = &colorBlendState;
		pipelineCI.pMultisampleState = &multisampleState;
		pipelineCI.pViewportState = &viewportState;
		pipelineCI.pDepthStencilState = &depthStencilState;
		pipelineCI.pDynamicState = &dynamicState;
		pipelineCI.stageCount = static_cast<uint32_t>(shaderStages.size());
		pipelineCI.pStages = shaderStages.data();
		pipelineCI.pVertexInputState = vkglTF::Vertex::getPipelineVertexInputState({ vkglTF::VertexComponent::Position, vkglTF::VertexComponent::Normal, vkglTF::VertexComponent::UV, vkglTF::VertexComponent::Color });

		// Prepare specialization data

		// Host data to take specialization constants from
		struct SpecializationData {
			// Sets the lighting model used in the fragment "uber" shader
			uint32_t lightingModel;
			// Parameter for the toon shading part of the fragment shader
			float toonDesaturationFactor = 0.5f;
		} specializationData;

		// Each shader constant of a shader stage corresponds to one map entry
		std::array<VkSpecializationMapEntry, 2> specializationMapEntries;
		// Shader bindings based on specialization constants are marked by the new "constant_id" layout qualifier:
		//	layout (constant_id = 0) const int LIGHTING_MODEL = 0;
		//	layout (constant_id = 1) const float PARAM_TOON_DESATURATION = 0.0f;

		// Map entry for the lighting model to be used by the fragment shader
		specializationMapEntries[0].constantID = 0;
		specializationMapEntries[0].size = sizeof(specializationData.lightingModel);
		specializationMapEntries[0].offset = 0;

		// Map entry for the toon shader parameter
		specializationMapEntries[1].constantID = 1;
		specializationMapEntries[1].size = sizeof(specializationData.toonDesaturationFactor);
		specializationMapEntries[1].offset = offsetof(SpecializationData, toonDesaturationFactor);

		// Prepare specialization info block for the shader stage
		VkSpecializationInfo specializationInfo{};
		specializationInfo.dataSize = sizeof(specializationData);
		specializationInfo.mapEntryCount = static_cast<uint32_t>(specializationMapEntries.size());
		specializationInfo.pMapEntries = specializationMapEntries.data();
		specializationInfo.pData = &specializationData;

		// Create pipelines
		// All pipelines will use the same "uber" shader and specialization constants to change branching and parameters of that shader
		shaderStages[0] = loadShader(getShadersPath() + "specializationconstants/uber.vert.spv", VK_SHADER_STAGE_VERTEX_BIT);
		shaderStages[1] = loadShader(getShadersPath() + "specializationconstants/uber.frag.spv", VK_SHADER_STAGE_FRAGMENT_BIT);
		// Specialization info is assigned is part of the shader stage (modul) and must be set after creating the module and before creating the pipeline
		shaderStages[1].pSpecializationInfo = &specializationInfo;

		// Solid phong shading
		specializationData.lightingModel = 0;
		VK_CHECK_RESULT(vkCreateGraphicsPipelines(device, pipelineCache, 1, &pipelineCI, nullptr, &pipelines.phong));

		// Phong and textured
		specializationData.lightingModel = 1;
		VK_CHECK_RESULT(vkCreateGraphicsPipelines(device, pipelineCache, 1, &pipelineCI, nullptr, &pipelines.toon));

		// Textured discard
		specializationData.lightingModel = 2;
		VK_CHECK_RESULT(vkCreateGraphicsPipelines(device, pipelineCache, 1, &pipelineCI, nullptr, &pipelines.textured));
	}

	// Prepare and initialize uniform buffer containing shader uniforms
	void prepareUniformBuffers()
	{
		// Create the vertex shader uniform buffer block
		VK_CHECK_RESULT(vulkanDevice->createBuffer(
			VK_BUFFER_USAGE_UNIFORM_BUFFER_BIT,
			VK_MEMORY_PROPERTY_HOST_VISIBLE_BIT | VK_MEMORY_PROPERTY_HOST_COHERENT_BIT,
			&uniformBuffer,
			sizeof(uboVS)));

		// Map persistent
		VK_CHECK_RESULT(uniformBuffer.map());

		updateUniformBuffers();
	}

	void updateUniformBuffers()
	{
		camera.setPerspective(60.0f, ((float)width / 3.0f) / (float)height, 0.1f, 512.0f);

		uboVS.projection = camera.matrices.perspective;
		uboVS.modelView = camera.matrices.view;

		memcpy(uniformBuffer.mapped, &uboVS, sizeof(uboVS));
	}

	void draw()
	{
		VulkanExampleBase::prepareFrame();

		submitInfo.commandBufferCount = 1;
		submitInfo.pCommandBuffers = &drawCmdBuffers[currentBuffer];
		VK_CHECK_RESULT(vkQueueSubmit(queue, 1, &submitInfo, VK_NULL_HANDLE));

		VulkanExampleBase::submitFrame();
	}

	void prepare()
	{
		VulkanExampleBase::prepare();
		loadAssets();
		prepareUniformBuffers();
		setupDescriptorSetLayout();
		preparePipelines();
		setupDescriptorPool();
		setupDescriptorSet();
		buildCommandBuffers();
		prepared = true;
	}

	virtual void render()
	{
		if (!prepared) {
			return;
		}
		draw();
		if (camera.updated) {
			updateUniformBuffers();
		}
	}

	virtual void windowResized()
	{
		updateUniformBuffers();
	}
};

VULKAN_EXAMPLE_MAIN()<|MERGE_RESOLUTION|>--- conflicted
+++ resolved
@@ -114,14 +114,8 @@
 			viewport.width = (float)width / 3.0f;
 			vkCmdSetViewport(drawCmdBuffers[i], 0, 1, &viewport);
 			vkCmdBindPipeline(drawCmdBuffers[i], VK_PIPELINE_BIND_POINT_GRAPHICS, pipelines.phong);
-<<<<<<< HEAD
 			scene.draw(drawCmdBuffers[i]);
 			
-=======
-
-			vkCmdDrawIndexed(drawCmdBuffers[i], models.cube.indexCount, 1, 0, 0, 0);
-
->>>>>>> 79f7b288
 			// Center
 			viewport.x = (float)width / 3.0f;
 			vkCmdSetViewport(drawCmdBuffers[i], 0, 1, &viewport);
